--- conflicted
+++ resolved
@@ -128,39 +128,9 @@
             input_halo["search_radius"] = max(input_halo["search_radius"], current_radius)
             return None
         else:
-<<<<<<< HEAD
-            # Need to increase the search radius and try again
-            current_radius = min(current_radius*1.2, input_halo["read_radius"])
-            if current_radius >= 20.*unyt.Mpc:
-                raise RuntimeError("Search radius reached absolute maximum (20 Mpc)!")
-
-    # Extract particles in this halo
-    particle_data = {}
-    for ptype in data:
-        particle_data[ptype] = {}
-        for name in data[ptype]:
-            particle_data[ptype][name] = data[ptype][name].full[idx[ptype],...]
-
-    # Wrap coordinates to copy closest to the halo centre
-    for ptype in particle_data:
-        pos = particle_data[ptype]["Coordinates"]
-        # Shift halo to box centre, wrap all particles into box, shift halo back
-        offset = input_halo["cofp"] - 0.5*boxsize
-        pos[:,:] = ((pos - offset) % boxsize) + offset
-
-    # Compute properties of this halo        
-    halo_result = {}
-    for halo_prop in halo_prop_list:
-        try:
-            halo_prop.calculate(input_halo, particle_data, halo_result)
-        except halo_properties.ReadRadiusTooSmallError:
-            # Need to repeat this halo
-            return None
-=======
             # We still have a large enough region in memory that we can try a larger radius
             current_radius = min(current_radius*SEARCH_RADIUS_FACTOR, input_halo["read_radius"])
             current_radius = max(current_radius, required_radius)
->>>>>>> a2072b4c
 
     # Add the halo index to the result set
     halo_result["VR/index"]         = (input_halo["index"],         "Index of this halo in the input catalogue")
